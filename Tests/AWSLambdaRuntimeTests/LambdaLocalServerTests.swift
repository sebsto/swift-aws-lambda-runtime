//===----------------------------------------------------------------------===//
//
// This source file is part of the SwiftAWSLambdaRuntime open source project
//
// Copyright (c) 2025 Apple Inc. and the SwiftAWSLambdaRuntime project authors
// Licensed under Apache License v2.0
//
// See LICENSE.txt for license information
// See CONTRIBUTORS.txt for the list of SwiftAWSLambdaRuntime project authors
//
// SPDX-License-Identifier: Apache-2.0
//
//===----------------------------------------------------------------------===//

import Logging
import NIOCore
import NIOPosix
import Testing

@testable import AWSLambdaRuntime

<<<<<<< HEAD
#if canImport(FoundationEssentials)
import FoundationEssentials
#else
import Foundation
#endif

#if canImport(FoundationNetworking)
import FoundationNetworking
#else
import Foundation
#endif

extension LambdaRuntimeTests {

=======
// serialized to start only one runtime at a time
@Suite(.serialized)
struct LambdaLocalServerTest {
>>>>>>> 8116ba30
    @Test("Local server respects LOCAL_LAMBDA_PORT environment variable")
    @available(LambdaSwift 2.0, *)
    func testLocalServerCustomPort() async throws {
        let customPort = 8080

        // Set environment variable
        setenv("LOCAL_LAMBDA_PORT", "\(customPort)", 1)
        defer { unsetenv("LOCAL_LAMBDA_PORT") }

        let result = try? await withThrowingTaskGroup(of: Bool.self) { group in

            // start a local lambda + local server on custom port
            group.addTask {
                // Create a simple handler
                struct TestHandler: StreamingLambdaHandler {
                    func handle(
                        _ event: ByteBuffer,
                        responseWriter: some LambdaResponseStreamWriter,
                        context: LambdaContext
                    ) async throws {
                        try await responseWriter.write(ByteBuffer(string: "test"))
                        try await responseWriter.finish()
                    }
                }

                // create the Lambda Runtime
                let runtime = LambdaRuntime(
                    handler: TestHandler(),
                    logger: Logger(label: "test", factory: { _ in SwiftLogNoOpLogHandler() })
                )

                // Start runtime
                try await runtime._run()

                // we reach this line when the group is cancelled
                return false
            }

            // start a client to check if something responds on the custom port
            group.addTask {
                // Give server time to start
                try await Task.sleep(for: .milliseconds(100))

                // Verify server is listening on custom port
                return try await isPortResponding(host: "127.0.0.1", port: customPort)
            }

            let first = try await group.next()
            group.cancelAll()
            return first ?? false

        }

        #expect(result == true)
    }

    @Test("Local server handles rapid concurrent requests without HTTP 400 errors")
    @available(LambdaSwift 2.0, *)
    func testRapidConcurrentRequests() async throws {
        let customPort = 8081

        // Set environment variable
        setenv("LOCAL_LAMBDA_PORT", "\(customPort)", 1)
        defer { unsetenv("LOCAL_LAMBDA_PORT") }

        struct RequestResult {
            let requestIndex: Int
            let statusCode: Int
            let responseBody: String
        }

        let results = try await withThrowingTaskGroup(of: [RequestResult].self) { group in

            // Start the Lambda runtime with local server
            group.addTask {
                let runtime = LambdaRuntime { (event: String, context: LambdaContext) in
                    try await Task.sleep(for: .milliseconds(100))
                    return "Hello \(event)"
                }

                // Start runtime (this will block until cancelled)
                try await runtime._run()
                return []
            }

            // Start HTTP client to make rapid requests
            group.addTask {
                // Give server time to start
                try await Task.sleep(for: .milliseconds(200))

                // Make 10 rapid concurrent POST requests to /invoke
                return try await withThrowingTaskGroup(of: RequestResult.self) { clientGroup in
                    var requestResults: [RequestResult] = []

                    for i in 0..<10 {
                        try await Task.sleep(for: .milliseconds(0))
                        clientGroup.addTask {
                            let (data, response) = try await self.makeInvokeRequest(
                                host: "127.0.0.1",
                                port: customPort,
                                payload: "\"World\(i)\""
                            )
                            return RequestResult(
                                requestIndex: i,
                                statusCode: response.statusCode,
                                responseBody: String(decoding: data, as: UTF8.self)
                            )
                        }
                    }

                    for try await result in clientGroup {
                        requestResults.append(result)
                    }

                    return requestResults
                }
            }

            // Get the first result (request results) and cancel the runtime
            let first = try await group.next()
            group.cancelAll()
            return first ?? []
        }

        #expect(results.count == 10, "Expected 10 responses")

        // Verify that each request was processed correctly by checking response content
        // Sort results by request index to verify proper execution order
        let sortedResults = results.sorted { $0.requestIndex < $1.requestIndex }
        for (index, result) in sortedResults.enumerated() {
            let expectedResponse = "\"Hello World\(index)\""
            #expect(
                result.responseBody == expectedResponse,
                "Request \(index) response was '\(result.responseBody)', expected '\(expectedResponse)'"
            )
            #expect(
                result.requestIndex == index,
                "Request order mismatch: got index \(result.requestIndex), expected \(index)"
            )
            #expect(
                result.statusCode == 202,
                "Request \(result.requestIndex) returned \(result.statusCode), expected 202 OK"
            )
        }
    }

    private func makeInvokeRequest(host: String, port: Int, payload: String) async throws -> (Data, HTTPURLResponse) {
        let url = URL(string: "http://\(host):\(port)/invoke")!
        var request = URLRequest(url: url)
        request.httpMethod = "POST"
        request.setValue("application/json", forHTTPHeaderField: "Content-Type")
        request.httpBody = payload.data(using: .utf8)
        request.timeoutInterval = 10.0

        let (data, response) = try await URLSession.shared.data(for: request)

        guard let httpResponse = response as? HTTPURLResponse else {
            // Create a custom error since URLError might not be available on Linux
            struct HTTPError: Error {
                let message: String
            }
            throw HTTPError(message: "Bad server response")
        }

        return (data, httpResponse)
    }

    private func isPortResponding(host: String, port: Int) async throws -> Bool {
        let group = MultiThreadedEventLoopGroup(numberOfThreads: 1)

        let bootstrap = ClientBootstrap(group: group)

        do {
            let channel = try await bootstrap.connect(host: host, port: port).get()
            try await channel.close().get()
            try await group.shutdownGracefully()
            return true
        } catch {
            try await group.shutdownGracefully()
            return false
        }
    }
}<|MERGE_RESOLUTION|>--- conflicted
+++ resolved
@@ -19,7 +19,6 @@
 
 @testable import AWSLambdaRuntime
 
-<<<<<<< HEAD
 #if canImport(FoundationEssentials)
 import FoundationEssentials
 #else
@@ -32,13 +31,9 @@
 import Foundation
 #endif
 
-extension LambdaRuntimeTests {
-
-=======
 // serialized to start only one runtime at a time
 @Suite(.serialized)
 struct LambdaLocalServerTest {
->>>>>>> 8116ba30
     @Test("Local server respects LOCAL_LAMBDA_PORT environment variable")
     @available(LambdaSwift 2.0, *)
     func testLocalServerCustomPort() async throws {
